--- conflicted
+++ resolved
@@ -7,11 +7,7 @@
     <groupId>io.confluent</groupId>
     <artifactId>kafka-rest</artifactId>
     <packaging>jar</packaging>
-<<<<<<< HEAD
     <version>3.3.0-SNAPSHOT</version>
-=======
-    <version>3.2.1-SNAPSHOT</version>
->>>>>>> 6dd4db06
     <name>kafka-rest</name>
     <organization>
         <name>Confluent, Inc.</name>
@@ -40,13 +36,8 @@
     </scm>
 
     <properties>
-<<<<<<< HEAD
         <confluent.version>3.3.0-SNAPSHOT</confluent.version>
         <kafka.version>0.11.0.0-SNAPSHOT</kafka.version>
-=======
-        <confluent.version>3.2.1-SNAPSHOT</confluent.version>
-        <kafka.version>0.10.2.1-SNAPSHOT</kafka.version>
->>>>>>> 6dd4db06
         <kafka.scala.version>2.11</kafka.scala.version>
         <!-- See note about workaround below. This should match the version used in the version of rest-utils you're using. -->
         <confluent.junit.version>4.12</confluent.junit.version>
