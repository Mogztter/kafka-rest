--- conflicted
+++ resolved
@@ -211,7 +211,6 @@
       final int partitionId
   ) {
     final MessageAndMetadata<byte[], byte[]> messageAndMetadata =
-<<<<<<< HEAD
         new MessageAndMetadata<>(
             topicName,
             partitionId,
@@ -222,20 +221,13 @@
             0,
             TimestampType.CREATE_TIME
         );
-    return new BinaryConsumerRecord(messageAndMetadata.key(), messageAndMetadata.message(),
-                                    partitionId, messageAndOffset.offset()
-    );
-=======
-        new MessageAndMetadata<>(topicName, partitionId,
-                                 messageAndOffset.message(), messageAndOffset.offset(),
-                                 binaryDecoder, binaryDecoder,
-                                 0, TimestampType.CREATE_TIME);
-    return new BinaryConsumerRecord(topicName,
-                                    messageAndMetadata.key(),
-                                    messageAndMetadata.message(),
-                                    partitionId,
-                                    messageAndOffset.offset());
->>>>>>> 60fcbfd6
+    return new BinaryConsumerRecord(
+        topicName,
+        messageAndMetadata.key(),
+        messageAndMetadata.message(),
+        partitionId,
+        messageAndOffset.offset()
+    );
   }
 
   private AvroConsumerRecord createAvroConsumerRecord(
@@ -244,7 +236,6 @@
       final int partitionId
   ) {
     final MessageAndMetadata<Object, Object> messageAndMetadata =
-<<<<<<< HEAD
         new MessageAndMetadata<>(
             topicName,
             partitionId,
@@ -256,21 +247,12 @@
             TimestampType.CREATE_TIME
         );
     return new AvroConsumerRecord(
+        topicName,
         AvroConverter.toJson(messageAndMetadata.key()).json,
         AvroConverter.toJson(messageAndMetadata.message()).json,
-        partitionId, messageAndOffset.offset()
-    );
-=======
-        new MessageAndMetadata<>(topicName, partitionId,
-                                 messageAndOffset.message(), messageAndOffset.offset(),
-                                 avroDecoder, avroDecoder,
-                                 0, TimestampType.CREATE_TIME);
-    return new AvroConsumerRecord(topicName,
-                                  AvroConverter.toJson(messageAndMetadata.key()).json,
-                                  AvroConverter.toJson(messageAndMetadata.message()).json,
-                                  partitionId,
-                                  messageAndOffset.offset());
->>>>>>> 60fcbfd6
+        partitionId,
+        messageAndOffset.offset()
+    );
   }
 
 
@@ -280,7 +262,6 @@
       final int partitionId
   ) {
     final MessageAndMetadata<Object, Object> messageAndMetadata =
-<<<<<<< HEAD
         new MessageAndMetadata<>(
             topicName,
             partitionId,
@@ -292,22 +273,12 @@
             TimestampType.CREATE_TIME
         );
     return new JsonConsumerRecord(
+        topicName,
         messageAndMetadata.key(),
         messageAndMetadata.message(),
         partitionId,
         messageAndOffset.offset()
     );
-=======
-        new MessageAndMetadata<>(topicName, partitionId,
-                                 messageAndOffset.message(), messageAndOffset.offset(),
-                                 jsonDecoder, jsonDecoder,
-                                 0, TimestampType.CREATE_TIME);
-    return new JsonConsumerRecord(topicName,
-                                  messageAndMetadata.key(),
-                                  messageAndMetadata.message(),
-                                  partitionId,
-                                  messageAndOffset.offset());
->>>>>>> 60fcbfd6
   }
 
   private ConsumerRecord createConsumerRecord(
